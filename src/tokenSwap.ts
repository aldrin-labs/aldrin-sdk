--- conflicted
+++ resolved
@@ -447,10 +447,6 @@
     if (!pool) {
       throw new Error('Pool not found!')
     }
-<<<<<<< HEAD
-    const states = await this.farmingClient.getFarmingState({ poolPublicKey: pool.poolPublicKey, poolVersion: pool.poolVersion  })
-=======
->>>>>>> ebc4ebd9
 
     const tickets = await this.farmingClient.getFarmingTickets({ userKey: wallet.publicKey, pool: pool.poolPublicKey })
 
