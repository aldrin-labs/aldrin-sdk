--- conflicted
+++ resolved
@@ -176,11 +176,7 @@
 
     CALCULATE_FARMED_INSTRUCTION.encode(
       {
-<<<<<<< HEAD
-        instruction: instructionDiscriminator('withdraw_farmed'),
-=======
         instruction: instructionDiscriminator('calculate_farmed'),
->>>>>>> ebc4ebd9
         maxSnapshots: params.maxSnapshots,
       },
       data,
